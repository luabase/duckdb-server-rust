use anyhow::Result;
use axum_server::tls_rustls::RustlsConfig;
use clap::Parser;
use listenfd::ListenFd;
use std::net::TcpListener;
use std::{net::IpAddr, net::Ipv4Addr, net::SocketAddr, path::PathBuf};
use tokio::net;
use tracing_subscriber::{layer::SubscriberExt, util::SubscriberInitExt};

<<<<<<< HEAD
use crate::interfaces::DbConfig;
=======
use crate::app::DEFAULT_CACHE_SIZE;
use crate::app::DEFAULT_CONNECTION_POOL_SIZE;
use crate::app::DEFAULT_DB_PATH;
>>>>>>> 668925e6

mod app;
mod bundle;
mod cache;
mod db;
mod interfaces;
mod query;
mod websocket;

#[derive(Parser, Debug)]
<<<<<<< HEAD
#[command(author, version, about)]
struct Args {
    /// List of databases in the format `id=path`
    #[arg(long = "db", value_parser = parse_db, num_args = 1..)]
    db_configs: Vec<(String, String)>,

    /// Size of the connection pool (default: 1)
    #[arg(short, long, default_value_t = 1)]
    pool_size: u32,
}

fn parse_db(s: &str) -> Result<(String, String), String> {
    let parts: Vec<&str> = s.splitn(2, '=').collect();
    if parts.len() != 2 {
        Err(format!("Invalid format for --db argument: {}", s))
    } else {
        Ok((parts[0].to_string(), parts[1].to_string()))
    }
=======
#[command(version, about, long_about = None)]
struct Args {
    /// Path of database file (e.g., "database.db". ":memory:" for in-memory database)
    #[arg(default_value = DEFAULT_DB_PATH)]
    database: String,

    /// HTTP Address
    #[arg(short, long, default_value_t = Ipv4Addr::LOCALHOST.into())]
    address: IpAddr,

    /// HTTP Port
    #[arg(short, long, default_value_t = 3000)]
    port: u16,

    /// Max connection pool size
    #[arg(long, default_value_t = DEFAULT_CONNECTION_POOL_SIZE)]
    connection_pool_size: u32,

    /// Max number of cache entries
    #[arg(long, default_value_t = DEFAULT_CACHE_SIZE)]
    cache_size: usize,
>>>>>>> 668925e6
}

#[tokio::main]
async fn main() -> Result<(), Box<dyn std::error::Error>> {
    let args = Args::parse();

<<<<<<< HEAD
    let db_configs: Vec<DbConfig> = args
        .db_configs
        .into_iter()
        .map(|(id, path)| DbConfig { id, path, pool_size: args.pool_size })
        .collect();

=======
    // Tracing setup
>>>>>>> 668925e6
    tracing_subscriber::registry()
        .with(
            tracing_subscriber::EnvFilter::try_from_default_env().unwrap_or_else(|_| {
                "duckdb_server=debug,tower_http=debug,axum::rejection=trace".into()
            }),
        )
        .with(tracing_subscriber::fmt::layer())
        .init();

<<<<<<< HEAD
    let app = app::app(db_configs).await?;
=======
    tracing::info!("Creating database in '{}'", args.database);

    // App setup
    let app = app::app(
        Some(&args.database),
        Some(args.connection_pool_size),
        Some(args.cache_size),
    )?;
>>>>>>> 668925e6

    // TLS configuration
    let mut config = RustlsConfig::from_pem_file(
        PathBuf::from(env!("CARGO_MANIFEST_DIR")).join("localhost.pem"),
        PathBuf::from(env!("CARGO_MANIFEST_DIR")).join("localhost-key.pem"),
    )
    .await;

    if config.is_err() {
        // Try current directory for HTTPS keys if env didn't work
        config = RustlsConfig::from_pem_file("./localhost.pem", "./localhost-key.pem").await;
    }

    // Listenfd setup
    let addr = SocketAddr::new(args.address, args.port);
    let mut listenfd = ListenFd::from_env();
    let listener = match listenfd.take_tcp_listener(0)? {
        // If we are given a tcp listener on listen fd 0, we use that one
        Some(listener) => {
            listener.set_nonblocking(true)?;
            listener
        }
        // Otherwise fall back to local listening
        None => TcpListener::bind(addr)?,
    };

    // Run the server
    match config {
        Err(_) => {
            tracing::warn!("No keys for HTTPS found.");
            tracing::info!(
                "DuckDB Server listening on http://{0} and ws://{0}.",
                listener.local_addr()?
            );

            let listener = net::TcpListener::from_std(listener)?;
            axum::serve(listener, app).await?;
        }
        Ok(config) => {
            tracing::info!(
                "DuckDB Server listening on http(s)://{0} and ws://{0}",
                listener.local_addr()?
            );

            axum_server_dual_protocol::from_tcp_dual_protocol(listener, config)
                .serve(app.into_make_service())
                .await?;
        }
    }

    Ok(())
}<|MERGE_RESOLUTION|>--- conflicted
+++ resolved
@@ -7,13 +7,11 @@
 use tokio::net;
 use tracing_subscriber::{layer::SubscriberExt, util::SubscriberInitExt};
 
-<<<<<<< HEAD
-use crate::interfaces::DbConfig;
-=======
 use crate::app::DEFAULT_CACHE_SIZE;
 use crate::app::DEFAULT_CONNECTION_POOL_SIZE;
+use crate::app::DEFAULT_DB_ID;
 use crate::app::DEFAULT_DB_PATH;
->>>>>>> 668925e6
+use crate::interfaces::DbConfig;
 
 mod app;
 mod bundle;
@@ -24,31 +22,11 @@
 mod websocket;
 
 #[derive(Parser, Debug)]
-<<<<<<< HEAD
-#[command(author, version, about)]
+#[command(version, about, long_about = None)]
 struct Args {
     /// List of databases in the format `id=path`
     #[arg(long = "db", value_parser = parse_db, num_args = 1..)]
     db_configs: Vec<(String, String)>,
-
-    /// Size of the connection pool (default: 1)
-    #[arg(short, long, default_value_t = 1)]
-    pool_size: u32,
-}
-
-fn parse_db(s: &str) -> Result<(String, String), String> {
-    let parts: Vec<&str> = s.splitn(2, '=').collect();
-    if parts.len() != 2 {
-        Err(format!("Invalid format for --db argument: {}", s))
-    } else {
-        Ok((parts[0].to_string(), parts[1].to_string()))
-    }
-=======
-#[command(version, about, long_about = None)]
-struct Args {
-    /// Path of database file (e.g., "database.db". ":memory:" for in-memory database)
-    #[arg(default_value = DEFAULT_DB_PATH)]
-    database: String,
 
     /// HTTP Address
     #[arg(short, long, default_value_t = Ipv4Addr::LOCALHOST.into())]
@@ -65,23 +43,38 @@
     /// Max number of cache entries
     #[arg(long, default_value_t = DEFAULT_CACHE_SIZE)]
     cache_size: usize,
->>>>>>> 668925e6
+}
+
+fn parse_db(s: &str) -> Result<(String, String), String> {
+    let parts: Vec<&str> = s.splitn(2, '=').collect();
+    if parts.len() != 2 {
+        Err(format!("Invalid format for --db argument: {}", s))
+    } else {
+        Ok((parts[0].to_string(), parts[1].to_string()))
+    }
 }
 
 #[tokio::main]
 async fn main() -> Result<(), Box<dyn std::error::Error>> {
     let args = Args::parse();
 
-<<<<<<< HEAD
-    let db_configs: Vec<DbConfig> = args
-        .db_configs
-        .into_iter()
-        .map(|(id, path)| DbConfig { id, path, pool_size: args.pool_size })
-        .collect();
+    let db_configs: Vec<DbConfig> = if args.db_configs.is_empty() {
+        vec![(
+            DEFAULT_DB_ID.to_string(),
+            DEFAULT_DB_PATH.to_string()
+        )]
+    } else {
+        args.db_configs
+    }
+    .into_iter()
+    .map(|(id, path)| DbConfig {
+        id,
+        path,
+        cache_size: args.cache_size,
+        connection_pool_size: args.connection_pool_size
+    })
+    .collect();
 
-=======
-    // Tracing setup
->>>>>>> 668925e6
     tracing_subscriber::registry()
         .with(
             tracing_subscriber::EnvFilter::try_from_default_env().unwrap_or_else(|_| {
@@ -91,18 +84,7 @@
         .with(tracing_subscriber::fmt::layer())
         .init();
 
-<<<<<<< HEAD
     let app = app::app(db_configs).await?;
-=======
-    tracing::info!("Creating database in '{}'", args.database);
-
-    // App setup
-    let app = app::app(
-        Some(&args.database),
-        Some(args.connection_pool_size),
-        Some(args.cache_size),
-    )?;
->>>>>>> 668925e6
 
     // TLS configuration
     let mut config = RustlsConfig::from_pem_file(
@@ -112,7 +94,7 @@
     .await;
 
     if config.is_err() {
-        // Try current directory for HTTPS keys if env didn't work
+        // try current directory for HTTPS keys if env didn't work
         config = RustlsConfig::from_pem_file("./localhost.pem", "./localhost-key.pem").await;
     }
 
@@ -120,12 +102,12 @@
     let addr = SocketAddr::new(args.address, args.port);
     let mut listenfd = ListenFd::from_env();
     let listener = match listenfd.take_tcp_listener(0)? {
-        // If we are given a tcp listener on listen fd 0, we use that one
+        // if we are given a tcp listener on listen fd 0, we use that one
         Some(listener) => {
             listener.set_nonblocking(true)?;
             listener
         }
-        // Otherwise fall back to local listening
+        // otherwise fall back to local listening
         None => TcpListener::bind(addr)?,
     };
 
