--- conflicted
+++ resolved
@@ -54,14 +54,13 @@
     .await
 }
 
-<<<<<<< HEAD
 pub async fn app(db_configs: Vec<DbConfig>) -> Result<Router> {
     let mut states = HashMap::new();
 
     for db_config in db_configs {
-        let effective_pool_size = if db_config.path == ":memory:" { 1 } else { db_config.pool_size };
+        let effective_pool_size = if db_config.path == ":memory:" { 1 } else { db_config.connection_pool_size };
         let db = ConnectionPool::new(&db_config.path, effective_pool_size)?;
-        let cache = Mutex::new(lru::LruCache::new(1000.try_into()?));
+        let cache = Mutex::new(lru::LruCache::new(db_config.cache_size));
 
         tracing::info!("Using DuckDB with ID: {}, Path: {}", db_config.id, db_config.path);
 
@@ -76,19 +75,6 @@
             },
         );
     }
-=======
-pub fn app(
-    dp_path: Option<&str>,
-    connection_pool_size: Option<u32>,
-    cache_size: Option<usize>,
-) -> Result<Router> {
-    // Database and state setup
-    let db = ConnectionPool::new(
-        dp_path.unwrap_or(DEFAULT_DB_PATH),
-        connection_pool_size.unwrap_or(DEFAULT_CONNECTION_POOL_SIZE),
-    )?;
-    let cache = lru::LruCache::new(cache_size.unwrap_or(DEFAULT_CACHE_SIZE).try_into()?);
->>>>>>> 668925e6
 
     let app_state = Arc::new(AppState {
         states: Mutex::new(states),
@@ -104,7 +90,7 @@
     // Router setup
     Ok(Router::new()
         .route("/", get(handle_get).post(handle_post))
-        .with_state(app_state) // Use shared state across routes
+        .with_state(app_state)
         .layer(cors)
         .layer(CompressionLayer::new())
         .layer(TraceLayer::new_for_http()))
