[package]
name = "duckdb-server"
version = "0.2.0"
edition = "2021"
repository = "https://github.com/uwdata/mosaic"
description = "DuckDB Server for Mosaic."
license = "BSD-3-Clause"
exclude = [
    "data/*",
    ".vscode/*",
]

# See more keys and their definitions at https://doc.rust-lang.org/cargo/reference/manifest.html

[dependencies]
anyhow = "1.0"
<<<<<<< HEAD
arrow = "53.1"
async-trait = "0.1.83"
axum = { version = "0.7", features = ["http1", "http2", "ws", "json", "tokio", "tracing", "macros"] }
axum-server = { version = "0.7", features = ["tls-rustls"] }
axum-server-dual-protocol = "0.7"
clap = { version = "4.5.20", features = ["derive"] }
duckdb = { version = "1", features = ["bundled", "csv", "json", "parquet", "url", "r2d2"] }
=======
arrow = "53.3"
async-trait = "0.1"
axum = { version = "0.8", features = ["http1", "http2", "ws", "json", "tokio", "tracing", "macros"] }
axum-server = { version = "0.7", features = ["tls-rustls"] }
axum-server-dual-protocol = "0.7"
clap = { version = "4.5", features = ["derive"] }
duckdb = { version = "1.1", features = ["bundled", "csv", "json", "parquet", "url", "r2d2"] }
>>>>>>> 668925e6
futures = "0.3"
listenfd = "1.0"
lru = "0.12"
r2d2 = "0.8"
regex = "1.5"
serde = { version = "1.0", features = ["derive"] }
serde_json = "1.0"
sha2 = "0.10"
tokio = { version = "1", features = ["full"] }
tower-http = { version = "0.6", features = ["cors", "compression-full", "trace"] }
tracing = "0.1"
tracing-subscriber = { version = "0.3", features = ["env-filter"] }

[dev-dependencies]
criterion = {version = "0.5", features=["async_futures", "html_reports"]}
http-body-util = "0.1"
temp_testdir = "0.2"
tower = { version = "0.5", features = ["util"] }

[[bench]]
name = "benchmark"
harness = false

[profile.release]
codegen-units = 1<|MERGE_RESOLUTION|>--- conflicted
+++ resolved
@@ -14,15 +14,6 @@
 
 [dependencies]
 anyhow = "1.0"
-<<<<<<< HEAD
-arrow = "53.1"
-async-trait = "0.1.83"
-axum = { version = "0.7", features = ["http1", "http2", "ws", "json", "tokio", "tracing", "macros"] }
-axum-server = { version = "0.7", features = ["tls-rustls"] }
-axum-server-dual-protocol = "0.7"
-clap = { version = "4.5.20", features = ["derive"] }
-duckdb = { version = "1", features = ["bundled", "csv", "json", "parquet", "url", "r2d2"] }
-=======
 arrow = "53.3"
 async-trait = "0.1"
 axum = { version = "0.8", features = ["http1", "http2", "ws", "json", "tokio", "tracing", "macros"] }
@@ -30,7 +21,6 @@
 axum-server-dual-protocol = "0.7"
 clap = { version = "4.5", features = ["derive"] }
 duckdb = { version = "1.1", features = ["bundled", "csv", "json", "parquet", "url", "r2d2"] }
->>>>>>> 668925e6
 futures = "0.3"
 listenfd = "1.0"
 lru = "0.12"
